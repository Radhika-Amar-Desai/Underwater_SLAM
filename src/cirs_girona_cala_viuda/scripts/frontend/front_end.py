from functools import partial
import os
import sys

import gtsam
import matplotlib.pyplot as plt
import numpy as np
import pandas as pd
from gtsam import NavState, Pose3, Rot3
from gtsam.symbol_shorthand import B, V, X
from typing import Optional, List
import csv

from scipy.spatial.transform import Rotation as R

from mpl_toolkits.mplot3d import Axes3D

BIAS_KEY = B(0)
DATA_DIR = f'{sys.path[0]}/../../data'

class AUVGraphSLAM:

    def __init__(self):
        '''
        Initialize the parameters and the initial state
        '''
        self.graph = gtsam.NonlinearFactorGraph()
        acc_bias = np.array([0.067, 0.115, 0.320])
        gyro_bias = np.array([0.067, 0.115, 0.320])
        bias = gtsam.imuBias.ConstantBias(acc_bias, gyro_bias)

        self.params = gtsam.PreintegrationParams.MakeSharedU(9.81)

        self.pim = gtsam.PreintegratedImuMeasurements(
            self.params, bias)

        self.initial = gtsam.Values()
        self.initial.insert(BIAS_KEY, bias)

        self.priorNoise = gtsam.noiseModel.Isotropic.Sigma(6, 0.1)
        self.velNoise = gtsam.noiseModel.Isotropic.Sigma(3, 0.1)
        self.depth_model = gtsam.noiseModel.Isotropic.Sigma(1, 0.1)
        self.dvl_model = gtsam.noiseModel.Isotropic.Sigma(3, 0.1)
        self.odom_model = gtsam.noiseModel.Isotropic.Sigma(6, 0.1)
        self.dt = 1e-6

        # Set time threshold to 10 ms
        self.time_threshold = 1e-4

        self.node_add = 1

    def read_comparison_slam(self, filename):
        '''
        Read SLAM result from Mallios et al.
        '''
        # Compare results to slam solution
        slam = []
        with open(os.path.join(DATA_DIR, filename)) as csvf:
            reader = csv.reader(csvf)
            for row in reader:
                slam.append([float(s) for s in row])
        slam = np.array(slam).T  # Note their results are in DVL frame
        slam_times = np.array(slam)[:, 0]
        slam = slam[:, 1:]
        slam[:, 1:] = -slam[:, 1:]

        self.slam_times = slam_times
        self.asekf_slam = slam

    def read_iekf_states(self, filename):
        '''
        Read the SE_2(3) state output by the IEKF

        Inputs
        =======
        filename: str
            The filename of the data
        '''
        file_path = os.path.join(DATA_DIR, filename)

        states_df = pd.read_csv(file_path)
        x = states_df['p_x'].values
        y = states_df['p_y'].values
        z = states_df['p_z'].values
        u = states_df['v_x'].values
        v = states_df['v_y'].values
        r = states_df['v_z'].values
        phi = states_df['theta_x'].values
        theta = states_df['theta_y'].values
        psi = states_df['theta_z'].values

        states = {
            'x': x,
            'y': y,
            'z': z,
            'u': u,
            'v': v,
            'r': r,
            'phi': phi,
            'theta': theta,
            'psi': psi
        }

        self.states = states

    def read_state_times(self, filename):
        '''
        Read the time output by the IEKF

        Inputs
        =======
        filename: str
            The filename of the data
        '''
        file_path = os.path.join(DATA_DIR, filename)

        times_df = pd.read_csv(file_path)
        times = times_df['time'].values.astype(np.float64)

        self.state_times = times

    def read_imu(self, filename):
        '''
        Read the IMU data and timestamps

        Inputs
        =======
        filename: str
            The filename of the data
        '''
        file_path = os.path.join(DATA_DIR, filename)

        imu_df = pd.read_csv(file_path)

        imu_time = imu_df['%time'].values.astype(np.float64)
        imu_qx = imu_df['field.orientation.x'].values.astype(np.float64)
        imu_qy = imu_df['field.orientation.y'].values.astype(np.float64)
        imu_qz = imu_df['field.orientation.z'].values.astype(np.float64)
        imu_qw = imu_df['field.orientation.w'].values.astype(np.float64)
        lin_acc_x = imu_df['field.linear_acceleration.x'].values.astype(
            np.float64)
        lin_acc_y = imu_df['field.linear_acceleration.y'].values.astype(
            np.float64)
        lin_acc_z = imu_df['field.linear_acceleration.z'].values.astype(
            np.float64)
        ang_vel_x = imu_df['field.angular_velocity.x'].values.astype(
            np.float64)
        ang_vel_y = imu_df['field.angular_velocity.y'].values.astype(
            np.float64)
        ang_vel_z = imu_df['field.angular_velocity.z'].values.astype(
            np.float64)

        imu = np.vstack((imu_time, imu_qx, imu_qy, imu_qz, imu_qw, lin_acc_x,
                        lin_acc_y, lin_acc_z, ang_vel_x, ang_vel_y, ang_vel_z))

        imu = {
            'qx': imu_qx,
            'qy': imu_qy,
            'qz': imu_qz,
            'qw': imu_qw,
            'ax': lin_acc_x,
            'ay': lin_acc_y,
            'az': lin_acc_z,
            'omega_x': ang_vel_x,
            'omega_y': ang_vel_y,
            'omega_z': ang_vel_z
        }
        self.imu_times = imu_time
        self.imu = imu

    def read_depth_sensor(self, filename):
        '''
        Read the state of the depth sensor

        Inputs
        =======
        filename: str
            The filename of the data
        '''
        file_path = os.path.join(DATA_DIR, filename)

        depth_df = pd.read_csv(file_path)

        depth_time = depth_df['%time'].values.astype(np.float64)
        depth = depth_df['field.depth'].values.astype(np.float64)

        self.depth_times = depth_time
        self.depth = depth

    def read_camera_times(self, filename):
        '''
        Determine the times of the camera measurements
        '''
        file_path = os.path.join(DATA_DIR, filename)

        times_df = pd.read_csv(file_path, sep='\n')
        times = times_df['times'].values.astype(np.float64)

        self.camera_times = times

    def read_depth_sensor(self, filename):
        '''
        Read the state of the depth sensor

        Inputs
        =======
        filename: str
            The filename of the data
        '''
        file_path = os.path.join(DATA_DIR, filename)

        depth_df = pd.read_csv(file_path)

        depth_time = depth_df['%time'].values.astype(np.float64)
        depth = depth_df['field.depth'].values.astype(np.float64)

        self.depth_times = depth_time
        self.depth = depth

    def read_dvl(self, filename):
        '''
        Read the state of the dvl sensor in relation to the Earth
        '''
        file_path = os.path.join(DATA_DIR, filename)

        dvl_df = pd.read_csv(file_path)

        dvl_time = dvl_df['%time'].values.astype(np.float64)
        vx = dvl_df['field.velocityEarth0'].values.astype(np.float64)
        vy = dvl_df['field.velocityEarth1'].values.astype(np.float64)
        vz = dvl_df['field.velocityEarth2'].values.astype(np.float64)

        self.dvl = np.vstack((vx, vy, vz))
        self.dvl_times = dvl_time

    
    def read_odom(self, filename):
        '''
        Read the odometry data
        '''
        file_path = os.path.join(DATA_DIR, filename)

        odom_df = pd.read_csv(file_path)

        odom_time = odom_df['%time'].values.astype(np.float64)
        odom_x = odom_df['field.pose.pose.position.x'].values.astype(np.float64)
        odom_y = odom_df['field.pose.pose.position.y'].values.astype(np.float64)
        odom_z = odom_df['field.pose.pose.position.z'].values.astype(np.float64)
        odom_qx = odom_df['field.pose.pose.orientation.x'].values.astype(np.float64)
        odom_qy = odom_df['field.pose.pose.orientation.y'].values.astype(np.float64)
        odom_qz = odom_df['field.pose.pose.orientation.z'].values.astype(np.float64)
        odom_qw = odom_df['field.pose.pose.orientation.w'].values.astype(np.float64)

        self.odom_time = odom_time
        self.odom = np.vstack((odom_x, odom_y, odom_z, odom_qx, odom_qy, odom_qz, odom_qw))


    #####################################################################
    ###########################   Getters   #############################
    #####################################################################

    def getNavState(self, idx):
        '''
        Extract a gtsam.NavState instance from the state information at index idx
        '''
        x = self.states['x'][idx]
        y = self.states['y'][idx]
        z = self.states['z'][idx]
        u = self.states['u'][idx]
        v = self.states['v'][idx]
        r = self.states['r'][idx]
        phi = self.states['phi'][idx]
        theta = self.states['theta'][idx]
        psi = self.states['psi'][idx]

        r1 = R.from_rotvec([phi, 0, 0])
        r2 = R.from_rotvec([0, theta, 0])
        r3 = R.from_rotvec([0, 0, psi])
        rot_mat = r1.as_matrix() @ r2.as_matrix() @ r3.as_matrix()

        p = gtsam.Point3(x, y, z)
        v = gtsam.Point3(u, v, r)

        pose = Pose3(Rot3(rot_mat), p)
        state = NavState(pose, v)
        return state

    #####################################################################
    ######################## Error definitions ##########################
    #####################################################################

    def depth_error(self, measurement: np.ndarray, this: gtsam.CustomFactor, values: gtsam.Values, jacobians: Optional[List[np.ndarray]]) -> float:
        '''
        Calculate the error betwen the depth sensor and the depth prediction
        '''
        # Measurement is >0, meaning that it should be inverted
        assert measurement <= 0, 'Measurement should be negative'
        key = this.keys()[0]
        estimate = values.atPose3(key)
        depth = estimate.z()
        error = measurement - depth
        if jacobians is not None:
            val = np.zeros((1, 6))
            val[0, -1] = 1
            jacobians[0] = val
        return error

    def velocity_error(self, measurement: np.ndarray, this: gtsam.CustomFactor, values: gtsam.Values, jacobians: Optional[List[np.ndarray]]) -> float:
        '''
        Calculate the error betwen the velocity prediction and the velocity measurement
        '''
        key = this.keys()[0]
        estimate = values.atPoint3(key)
        vx = estimate[0]
        vy = estimate[1]
        vz = estimate[2]
        error = np.array(
            [measurement[0, 0] - vx, measurement[0, 1] - vy, measurement[0, 2] - vz])
        if jacobians is not None:
            val = np.eye(3)
            # val[:, -3:] = np.eye(3)
            jacobians[0] = val
        return error

    #####################################################################
    ####################   Graph  Initialization      ###################
    #####################################################################

    def initialize(self):
        # Extract the data

        print('Initializing...')

        self.read_iekf_states('states.csv')
        self.read_state_times('state_times.csv')
        self.read_imu('full_dataset/imu_adis_ros.csv')
        self.read_depth_sensor('full_dataset/depth_sensor.csv')
        self.read_dvl('full_dataset/dvl_linkquest.csv')
        # self.read_odom('full_dataset/odometry.csv')

        state_step = self.state_times.shape[0]

        # Initialize IMU preintegrator

        # Iterate through values
        state_idx = 0
        node_idx = 0
        imu_idx = 0

        initial_time = self.state_times[0]

        time_elapsed = 0
        total_time_elapsed = 0

        while state_idx < state_step:
            # Get the state
            # store as NavState or Pose3?
            # For now using NavState in order to use the imuPreintegrator

            state = self.getNavState(state_idx)

            if state_idx == 0:
                # Add prior to graph
                self.graph.push_back(
                    gtsam.PriorFactorPose3(
                        X(node_idx), state.pose(), self.priorNoise)
                )
                self.graph.push_back(
                    gtsam.PriorFactorPoint3(
                        V(node_idx), state.velocity(), self.velNoise)
                )
                self.initial.insert(X(node_idx), state.pose())
                self.initial.insert(V(node_idx), state.velocity())
                node_idx += 1

            dt = self.state_times[state_idx] - \
                self.state_times[state_idx - 1]
            if dt <= 0:
                # Skip this state, means that the udate step is made in this step
                state_idx += 1
                continue
            else:
                self.dt = dt * 1e-9
                time_elapsed += self.dt
                total_time_elapsed += self.dt
            while self.state_times[state_idx] >= self.imu_times[imu_idx]:
                # Get IMU measurements
                omega_x = self.imu['omega_x']
                omega_y = self.imu['omega_y']
                omega_z = self.imu['omega_z']
                lin_acc_x = self.imu['ax']
                lin_acc_y = self.imu['ay']
                lin_acc_z = self.imu['az']

                omegas = np.array([omega_x, omega_y, omega_z])
                lin_accs = np.array([lin_acc_x, lin_acc_y, lin_acc_z])

                mean_omegas = self.floating_mean(omegas, imu_idx, 1)
                mean_lin_accs = self.floating_mean(lin_accs, imu_idx, 1)

                measuredOmega = np.array(
                    [mean_omegas[0], mean_omegas[1], mean_omegas[2]]).reshape(-1, 1)
                measuredAcc = np.array(
                    [mean_lin_accs[0], mean_lin_accs[1], mean_lin_accs[2]]).reshape(-1, 1)

                imu_dt = -1
                if imu_idx > 0:
                    imu_dt = self.imu_times[imu_idx] - \
                        self.imu_times[imu_idx - 1]
                    imu_dt *= 1e-9
                    if imu_dt < self.dt:
                        self.dt = imu_dt
                else:
                    imu_dt = self.dt

                self.pim.integrateMeasurement(
                    measuredOmega, measuredAcc, imu_dt)
                imu_idx += 1

            # Add after self.node_add seconds
            if time_elapsed > self.node_add:
                # Add an imu factor between the previous state and the current state
                # +1 because the initial node
                factor = gtsam.ImuFactor(X(node_idx - 1), V(node_idx - 1), X(
                    node_idx), V(node_idx), BIAS_KEY, self.pim)
                # print(f'factor: {factor}')
                self.graph.add(factor)

                # Add a depth factor between the previous state and the current state
                # +1 because the initial node
                # Find the closest time to the current time
                depth_times = (self.depth_times - initial_time) * 1e-9
                depth_idx = np.argmin(np.abs(depth_times - total_time_elapsed))
                depth_time = depth_times[depth_idx]
                depth_measurement = self.depth[depth_idx] * -1

                # Compute difference between current time and depth time
                depth_diff = abs(total_time_elapsed - depth_time)

<<<<<<< HEAD
                if depth_diff < self.time_threshold:
                    # print(
                        # f'Below threshold for depth at time: {total_time_elapsed}!')
                    depth_factor = gtsam.CustomFactor(
                        self.depth_model, [
                            X(node_idx)], partial(self.depth_error, np.array([depth_measurement]))
                    )
                    self.graph.add(depth_factor)
=======
                # if depth_diff < self.time_threshold:
                #     # print(
                #         # f'Below threshold for depth at time: {total_time_elapsed}!')
                #     depth_factor = gtsam.CustomFactor(
                #         self.depth_model, [
                #             X(node_idx+1)], partial(self.depth_error, np.array([depth_measurement]))
                #     )
                #     self.graph.add(depth_factor)
>>>>>>> 7d617be5

                # Add a velocity factor between the previous state and the current state
                # +1 because the initial node
                # Find the closest time to the current time
                dvl_times = (self.dvl_times - initial_time) * 1e-9
                dvl_idx = np.argmin(np.abs(dvl_times - total_time_elapsed))
                dvl_time = dvl_times[dvl_idx]
                dvl_measurement = self.dvl[:, dvl_idx]

                # Compute difference between current time and dvl time
                dvl_diff = abs(total_time_elapsed - dvl_time)

                # if dvl_diff < self.time_threshold:
                    # print(
                        # f'Below threshold for dvl at time: {total_time_elapsed}!')
<<<<<<< HEAD
                    dvl_factor = gtsam.CustomFactor(
                        self.dvl_model, [
                            V(node_idx)], partial(self.velocity_error, np.array([dvl_measurement]))
                    )
                    self.graph.add(dvl_factor)
=======
                    # dvl_factor = gtsam.CustomFactor(
                    #     self.dvl_model, [
                    #         V(node_idx+1)], partial(self.velocity_error, np.array([dvl_measurement]))
                    # )
                    # self.graph.add(dvl_factor)
>>>>>>> 7d617be5

                
                # Add an odometry factor between the previous state and the current state
                # +1 because the initial node
                # # Find the closest time to the current time
                    # self.graph.add(odometry_factor)


                self.pim.resetIntegration()

                self.initial.insert(X(node_idx), state.pose())
                self.initial.insert(V(node_idx), state.velocity())

                time_elapsed = 0
                node_idx += 1

            state_idx += 1

        self.graph.saveGraph(f'{sys.path[0]}/graph.dot', self.initial)

        print('Initialization complete')

    def optimize(self):
        print('Optimizing...')
        params = gtsam.LevenbergMarquardtParams()
        params.setVerbosityLM("SUMMARY")
        params.setMaxIterations(1000)
        initial_error = self.graph.error(self.initial)

        optimizer = gtsam.LevenbergMarquardtOptimizer(
            self.graph, self.initial)
        # optimizer = gtsam.GaussNewtonOptimizer(self.graph, self.initial)
        self.result = optimizer.optimize()
        print('Optimization complete')

        print(f'Initial error: {initial_error}')
        print(f'Final error: {self.graph.error(self.result)}')

    def floating_mean(self, data, index, window):
        if index > window:
            floating_mean = np.zeros_like(data[:, index])
            for i in range(window):
                floating_mean += data[:, (index-window+1+i)]
            floating_mean = floating_mean/window
        else:
            floating_mean = data[:, index]
        return floating_mean

    def plot_depth_values(self):
        depth_values = self.depth
        plt.plot((self.depth_times -
                 self.depth_times[0])*1e-9, -1 * depth_values, '-x', label='Measured Depth')
        plt.plot((self.state_times - self.state_times[0])*1e-9,
                 self.states['z'], '-x', label='Estimated Depth')
        plt.xlabel('Time (s)')
        plt.ylabel('Depth (m)')
        plt.legend()
        plt.show()

        plt.plot(self.depth_times*1e-9)
        plt.show()

    def plot_trajectories(self):
        '''
        Compare the trajectories
        '''

        self.read_comparison_slam('comparison/asekf_slam.csv')

        res_poses = np.zeros((self.initial.size() // 2, 6))
        init_poses = np.zeros((self.initial.size() // 2, 6))
        j = 0
        for i in range(self.initial.size()):
            if X(i) in self.initial.keys():
                init_pose = self.initial.atPose3(X(i))
                init_x = init_pose.x()
                init_y = init_pose.y()
                init_z = init_pose.z()
                init_roll = init_pose.rotation().roll()
                init_pitch = init_pose.rotation().pitch()
                init_yaw = init_pose.rotation().yaw()

                init_poses[j, :] = np.array(
                    [init_x, init_y, init_z, init_roll, init_pitch, init_yaw])

                res_pose = self.result.atPose3(X(i))
                res_x = res_pose.x()
                res_y = res_pose.y()
                res_z = res_pose.z()
                res_roll = res_pose.rotation().roll()
                res_pitch = res_pose.rotation().pitch()
                res_yaw = res_pose.rotation().yaw()

                res_poses[j, :] = np.array(
                    [res_x, res_y, res_z, res_roll, res_pitch, res_yaw])

                j += 1

        fig = plt.figure()
        ax = fig.add_subplot(111, projection='3d')
        ax.plot(init_poses[:, 0], init_poses[:, 1],
                init_poses[:, 2], label='Initial')
        # ax.scatter(init_poses[:, 0], init_poses[:, 1],
        #            init_poses[:, 2], c='b', marker='x')
        ax.plot(res_poses[:, 0], res_poses[:, 1],
                res_poses[:, 2], label='Result')
        # ax.scatter(res_poses[:, 0], res_poses[:, 1],
        #            res_poses[:, 2], c='r', marker='x')
        ax.plot(self.asekf_slam[:, 0], self.asekf_slam[:, 1],
                self.asekf_slam[:, 2], label='ASEKF')
        # ax.plot(self.odom[0, :], self.odom[1, :],
        #         self.odom[2, :], label='Odometry')
        ax.set_xlabel('X (m)')
        ax.set_ylabel('Y (m)')
        ax.set_zlabel('Z (m)')
        ax.legend()
        plt.savefig(f'{sys.path[0]}/../images/all_sensors/3d_trajectories.png')
        plt.show()

        fig, axs = plt.subplots(1, 1)
        axs.plot(init_poses[:, 0], init_poses[:, 1], label='Initial')
        axs.scatter(init_poses[:, 0], init_poses[:, 1], c='r', marker='x')
        axs.plot(res_poses[:, 0], res_poses[:, 1], label='Result')
        axs.scatter(res_poses[:, 0], res_poses[:, 1], c='b', marker='x')
        axs.set_xlabel('X (m)')
        axs.set_ylabel('Y (m)')
        axs.legend()
        plt.savefig(f'{sys.path[0]}/../images/all_sensors/2d_trajectories.png')
        plt.show()

        fig, axs = plt.subplots(3, 2)
        res_poses_shape = res_poses.shape[0]
        slam_times = np.linspace(0, res_poses_shape, self.asekf_slam.shape[0])
        axs[0, 0].plot(res_poses[:, 0], c='b', label='Result')
        axs[0, 0].plot(init_poses[:, 0], c='r', label='Initial')
        axs[0, 0].plot(slam_times,self.asekf_slam[:, 0], c='g', label='GT')
        axs[0, 0].set_xlabel('Time')
        axs[0, 0].set_ylabel('X (m)')
        axs[0, 0].legend()

        axs[1, 0].plot(res_poses[:, 1], c='b', label='Result')
        axs[1, 0].plot(init_poses[:, 1], c='r', label='Initial')
        axs[1, 0].plot(slam_times,self.asekf_slam[:, 1], c='g', label='GT')
        axs[1, 0].set_xlabel('Time')
        axs[1, 0].set_ylabel('Y (m)')
        axs[1, 0].legend()

        axs[2, 0].plot(res_poses[:, 2], c='b', label='Result')
        axs[2, 0].plot(init_poses[:, 2], c='r', label='Initial')
        axs[2, 0].plot(slam_times,self.asekf_slam[:, 2], c='g', label='GT')
        axs[2, 0].set_xlabel('Time')
        axs[2, 0].set_ylabel('Z (m)')
        axs[2, 0].legend()

        axs[0, 1].plot(res_poses[:, 3], c='b', label='Result')
        axs[0, 1].plot(init_poses[:, 3], c='r', label='Initial')
        axs[0, 1].set_xlabel('Time')
        axs[0, 1].set_ylabel('Roll (rad)')
        axs[0, 1].legend()

        axs[1, 1].plot(res_poses[:, 4], c='b', label='Result')
        axs[1, 1].plot(init_poses[:, 4], c='r', label='Initial')
        axs[1, 1].set_xlabel('Time')
        axs[1, 1].set_ylabel('Pitch (rad)')
        axs[1, 1].legend()

        axs[2, 1].plot(res_poses[:, 5], c='b', label='Result')
        axs[2, 1].plot(init_poses[:, 5], c='r', label='Initial')
        axs[2, 1].set_xlabel('Time')
        axs[2, 1].set_ylabel('Yaw (rad)')
        axs[2, 1].legend()
        plt.savefig(f'{sys.path[0]}/../images/all_sensors/marginals.png')
        plt.show()


if __name__ == '__main__':
    GraphSLAM = AUVGraphSLAM()
    GraphSLAM.initialize()
    # GraphSLAM.plot_depth_values()
    GraphSLAM.optimize()
    GraphSLAM.plot_trajectories()<|MERGE_RESOLUTION|>--- conflicted
+++ resolved
@@ -437,7 +437,6 @@
                 # Compute difference between current time and depth time
                 depth_diff = abs(total_time_elapsed - depth_time)
 
-<<<<<<< HEAD
                 if depth_diff < self.time_threshold:
                     # print(
                         # f'Below threshold for depth at time: {total_time_elapsed}!')
@@ -446,16 +445,6 @@
                             X(node_idx)], partial(self.depth_error, np.array([depth_measurement]))
                     )
                     self.graph.add(depth_factor)
-=======
-                # if depth_diff < self.time_threshold:
-                #     # print(
-                #         # f'Below threshold for depth at time: {total_time_elapsed}!')
-                #     depth_factor = gtsam.CustomFactor(
-                #         self.depth_model, [
-                #             X(node_idx+1)], partial(self.depth_error, np.array([depth_measurement]))
-                #     )
-                #     self.graph.add(depth_factor)
->>>>>>> 7d617be5
 
                 # Add a velocity factor between the previous state and the current state
                 # +1 because the initial node
@@ -468,22 +457,14 @@
                 # Compute difference between current time and dvl time
                 dvl_diff = abs(total_time_elapsed - dvl_time)
 
-                # if dvl_diff < self.time_threshold:
+                if dvl_diff < self.time_threshold:
                     # print(
                         # f'Below threshold for dvl at time: {total_time_elapsed}!')
-<<<<<<< HEAD
                     dvl_factor = gtsam.CustomFactor(
                         self.dvl_model, [
                             V(node_idx)], partial(self.velocity_error, np.array([dvl_measurement]))
                     )
                     self.graph.add(dvl_factor)
-=======
-                    # dvl_factor = gtsam.CustomFactor(
-                    #     self.dvl_model, [
-                    #         V(node_idx+1)], partial(self.velocity_error, np.array([dvl_measurement]))
-                    # )
-                    # self.graph.add(dvl_factor)
->>>>>>> 7d617be5
 
                 
                 # Add an odometry factor between the previous state and the current state
